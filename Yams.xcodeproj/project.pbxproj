--- conflicted
+++ resolved
@@ -13,17 +13,14 @@
 		6C3C90B91E0FFB6B009DEFE8 /* NodeTests.swift in Sources */ = {isa = PBXBuildFile; fileRef = 6C3C90B81E0FFB6B009DEFE8 /* NodeTests.swift */; };
 		6C4A22071DF8553C002A0206 /* String+Yams.swift in Sources */ = {isa = PBXBuildFile; fileRef = 6C4A22061DF8553C002A0206 /* String+Yams.swift */; };
 		6C4A22091DF855BB002A0206 /* StringTests.swift in Sources */ = {isa = PBXBuildFile; fileRef = 6C4A22081DF855BB002A0206 /* StringTests.swift */; };
-<<<<<<< HEAD
 		6C6834C81E0281880047B4D1 /* Node.swift in Sources */ = {isa = PBXBuildFile; fileRef = 6C6834C71E0281880047B4D1 /* Node.swift */; };
+		6CBAEE1A1E3839500021BF87 /* Yams.h in Headers */ = {isa = PBXBuildFile; fileRef = 6CBAEE191E3839500021BF87 /* Yams.h */; settings = {ATTRIBUTES = (Public, ); }; };
 		6C6834CC1E0283980047B4D1 /* Parser.swift in Sources */ = {isa = PBXBuildFile; fileRef = 6C6834CB1E0283980047B4D1 /* Parser.swift */; };
 		6C6834CD1E02847D0047B4D1 /* Tag.swift in Sources */ = {isa = PBXBuildFile; fileRef = 6C6834C91E0281D90047B4D1 /* Tag.swift */; };
 		6C6834D11E0297390047B4D1 /* ParserTests.swift in Sources */ = {isa = PBXBuildFile; fileRef = 6C6834D01E0297390047B4D1 /* ParserTests.swift */; };
 		6C6834D31E02B9760047B4D1 /* Resolver.swift in Sources */ = {isa = PBXBuildFile; fileRef = 6C6834D21E02B9760047B4D1 /* Resolver.swift */; };
 		6C6834D51E02BC1F0047B4D1 /* ResolverTests.swift in Sources */ = {isa = PBXBuildFile; fileRef = 6C6834D41E02BC1F0047B4D1 /* ResolverTests.swift */; };
 		6CF6CE091E0E3B1000CB87D4 /* PerformanceTests.swift in Sources */ = {isa = PBXBuildFile; fileRef = 6CF6CE081E0E3B1000CB87D4 /* PerformanceTests.swift */; };
-=======
-		6CBAEE1A1E3839500021BF87 /* Yams.h in Headers */ = {isa = PBXBuildFile; fileRef = 6CBAEE191E3839500021BF87 /* Yams.h */; settings = {ATTRIBUTES = (Public, ); }; };
->>>>>>> 55a570cc
 		E8EDB8851DE2181B0062268D /* api.c in Sources */ = {isa = PBXBuildFile; fileRef = OBJ_10 /* api.c */; };
 		E8EDB8861DE2181B0062268D /* dumper.c in Sources */ = {isa = PBXBuildFile; fileRef = OBJ_11 /* dumper.c */; };
 		E8EDB8871DE2181B0062268D /* emitter.c in Sources */ = {isa = PBXBuildFile; fileRef = OBJ_12 /* emitter.c */; };
@@ -56,8 +53,8 @@
 		6C4A22061DF8553C002A0206 /* String+Yams.swift */ = {isa = PBXFileReference; fileEncoding = 4; lastKnownFileType = sourcecode.swift; path = "String+Yams.swift"; sourceTree = "<group>"; };
 		6C4A22081DF855BB002A0206 /* StringTests.swift */ = {isa = PBXFileReference; fileEncoding = 4; lastKnownFileType = sourcecode.swift; path = StringTests.swift; sourceTree = "<group>"; };
 		6C4A220A1DF85793002A0206 /* LinuxMain.swift */ = {isa = PBXFileReference; fileEncoding = 4; lastKnownFileType = sourcecode.swift; path = LinuxMain.swift; sourceTree = "<group>"; };
-<<<<<<< HEAD
 		6C6834C71E0281880047B4D1 /* Node.swift */ = {isa = PBXFileReference; fileEncoding = 4; lastKnownFileType = sourcecode.swift; path = Node.swift; sourceTree = "<group>"; };
+		6CBAEE191E3839500021BF87 /* Yams.h */ = {isa = PBXFileReference; fileEncoding = 4; lastKnownFileType = sourcecode.c.h; path = Yams.h; sourceTree = "<group>"; };
 		6C6834C91E0281D90047B4D1 /* Tag.swift */ = {isa = PBXFileReference; fileEncoding = 4; lastKnownFileType = sourcecode.swift; path = Tag.swift; sourceTree = "<group>"; };
 		6C6834CB1E0283980047B4D1 /* Parser.swift */ = {isa = PBXFileReference; fileEncoding = 4; lastKnownFileType = sourcecode.swift; path = Parser.swift; sourceTree = "<group>"; };
 		6C6834D01E0297390047B4D1 /* ParserTests.swift */ = {isa = PBXFileReference; fileEncoding = 4; lastKnownFileType = sourcecode.swift; path = ParserTests.swift; sourceTree = "<group>"; };
@@ -65,9 +62,6 @@
 		6C6834D41E02BC1F0047B4D1 /* ResolverTests.swift */ = {isa = PBXFileReference; fileEncoding = 4; lastKnownFileType = sourcecode.swift; path = ResolverTests.swift; sourceTree = "<group>"; };
 		6CF6CE071E0E3A5900CB87D4 /* Fixtures */ = {isa = PBXFileReference; lastKnownFileType = folder; path = Fixtures; sourceTree = "<group>"; };
 		6CF6CE081E0E3B1000CB87D4 /* PerformanceTests.swift */ = {isa = PBXFileReference; fileEncoding = 4; lastKnownFileType = sourcecode.swift; path = PerformanceTests.swift; sourceTree = "<group>"; };
-=======
-		6CBAEE191E3839500021BF87 /* Yams.h */ = {isa = PBXFileReference; fileEncoding = 4; lastKnownFileType = sourcecode.c.h; path = Yams.h; sourceTree = "<group>"; };
->>>>>>> 55a570cc
 		OBJ_10 /* api.c */ = {isa = PBXFileReference; lastKnownFileType = sourcecode.c.c; path = api.c; sourceTree = "<group>"; };
 		OBJ_11 /* dumper.c */ = {isa = PBXFileReference; lastKnownFileType = sourcecode.c.c; path = dumper.c; sourceTree = "<group>"; };
 		OBJ_12 /* emitter.c */ = {isa = PBXFileReference; lastKnownFileType = sourcecode.c.c; path = emitter.c; sourceTree = "<group>"; };
@@ -114,14 +108,11 @@
 		OBJ_21 /* Yams */ = {
 			isa = PBXGroup;
 			children = (
-<<<<<<< HEAD
 				6C0D2A351E0A934B00C45545 /* Constructor.swift */,
 				6C6834C71E0281880047B4D1 /* Node.swift */,
 				6C6834CB1E0283980047B4D1 /* Parser.swift */,
 				6C6834D21E02B9760047B4D1 /* Resolver.swift */,
-=======
 				6CBAEE191E3839500021BF87 /* Yams.h */,
->>>>>>> 55a570cc
 				6C4A22061DF8553C002A0206 /* String+Yams.swift */,
 				6C6834C91E0281D90047B4D1 /* Tag.swift */,
 				OBJ_22 /* YamlError.swift */,
